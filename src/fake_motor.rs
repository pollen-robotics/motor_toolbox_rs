--- conflicted
+++ resolved
@@ -216,13 +216,10 @@
     fn get_axis_sensors(&mut self) -> Result<[f64; N]> {
         Ok(self.current_position)
     }
-<<<<<<< HEAD
 
     fn get_board_state(&mut self) -> Result<u8> {
         Ok(0)
     }
-=======
->>>>>>> 7b6d14dc
 }
 
 #[cfg(test)]
